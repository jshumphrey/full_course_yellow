"""This file defines cogs for the Full Course Yellow bot, providing functionality
that can be imported into the scope of a pycord Bot."""
# pylint: disable = logging-not-lazy, too-many-arguments

import datetime
import discord  # This uses pycord, not discord.py
from discord.ext import commands
import logging
import typing
from typing import Optional

import full_course_yellow as fcy
import fcy_guilds
import fcy_constants
from fcy_types import *  # pylint: disable = wildcard-import, unused-wildcard-import

fcy_logger = logging.getLogger("full_course_yellow")


<<<<<<< HEAD
class Alert:
    """An alert raised by a moderator to warn other moderators about a particular bad actor."""

    offending_actor: Actor
    alerting_actor: Actor
    alerting_server: str
    reason: str
    attachment_url: Optional[str]
    is_test_alert: bool

    timestamp: datetime.datetime

    def __init__(
        self,
        offending_actor: Actor,
        alerting_actor: Actor,
        alerting_server: str,
        reason: Optional[str] = None,
        attachment_url: Optional[str] = None,
        is_test_alert: bool = False,
    ):
        self.offending_actor = offending_actor
        self.alerting_actor = alerting_actor
        self.alerting_server = alerting_server
        self.reason = reason or "[No reason provided]"
        self.attachment_url = attachment_url
        self.is_test_alert = is_test_alert
        self.timestamp = datetime.datetime.now()
=======
class CommandUserError(Exception):
    """A user invoked a command improperly in some way.

    This exception type is typically raised so that it can propagate up the call stack to alert a caller that the command's
    execution flow ought to be stopped prematurely."""
>>>>>>> f485abb2


class FCYFunctionality(commands.Cog):
    """This cog implements the majority of the functionality for the Full Course Yellow bot."""

    alert_guild_members: set[str]

    def __init__(self, bot: fcy.FCYBot) -> None:
        self.bot = bot
        self.alert_guild_members = set()

    @commands.Cog.listener()
    async def on_member_join(self, member: discord.Member) -> None:
        """When a new member joins, if the joined guild is an AlertGuild, update alert_guild_members."""
        if member.guild.id in fcy_constants.ENABLED_ALERT_GUILDS:
            self.alert_guild_members.add(str(member.id))

    @commands.Cog.listener()
    async def on_raw_member_remove(self, payload: discord.RawMemberRemoveEvent) -> None:
        """When a member leaves, if the left guild is an AlertGuild, update alert_guild_members.
        This needs to be the RAW member remove event because the normal member remove event
        depends on the member cache, which we're not using."""

        if payload.guild_id in fcy_constants.ENABLED_ALERT_GUILDS:
            self.alert_guild_members.remove(payload.user.id) # type: ignore - why isn't this working?

    @commands.Cog.listener()
    async def on_ready(self) -> None:
        """Execute a number of tasks that need to happen at the bot's startup."""
        self.check_populate_installed_guilds()
        await self.populate_alert_guild_members()
        fcy_logger.debug(f"Enabled MonitoredGuilds: {[g.name for g in fcy_constants.ENABLED_MONITORED_GUILDS.values()]}")
        fcy_logger.debug(f"Enabled AlertGuilds: {[g.name for g in fcy_constants.ENABLED_ALERT_GUILDS.values()]}")
        fcy_logger.info("FCYFunctionality.on_ready has completed successfully.")

    @commands.Cog.listener()
    async def on_audit_log_entry(self, entry: discord.AuditLogEntry) -> None:
        """When an audit log entry is created in an installed guild, if the ALE is for a user ban, we dispatch
        the ALE to the respective guild's ALE handler for further processing.

        Some guilds have more complex moderation systems that allow for the issuance of temporary bans;
        we only want to create alerts for permanent bans, so the handling function for that server
        will need to determine whether the ban was permanent before issuing the alert."""
        # pylint: disable = unreachable
        # This listener is disabled for right now - we're still figuring out how we want to handle automatic
        # processing of audit log entries. The return statement below stops the function from doing anything.
        return

        if entry.action != discord.AuditLogAction.ban:
            return

        if entry.guild.id not in fcy_constants.ALL_ENABLED_GUILDS:
            raise commands.GuildNotFound(
                f"Could not process audit log entry for guild {entry.guild.id} / {entry.guild.name}: "
                f"guild is not an InstalledGuild, or guild is not enabled"
            )

        if entry.guild.id not in fcy_constants.ENABLED_MONITORED_GUILDS:
            # We know that it's an enabled InstalledGuild, so if the lookup in MONITORED_GUILDS
            # fails, that just means it's an AlertGuild. In that case, we don't want to process this ALE.
            return

        ale_handler = fcy_constants.ENABLED_MONITORED_GUILDS[entry.guild.id].audit_log_handler
        if ale_handler(entry) is True:
            await self.send_alerts(
                offending_actor = await self.bot.solidify_actor_abstract(entry._target_id), # pylint: disable = protected-access
                alerting_server_name = entry.guild.name,
                alert_reason = entry.reason,
                message_body = "A new permanent ban has been detected!",
                testing_guilds_only = fcy_constants.ENABLED_MONITORED_GUILDS[entry.guild.id].testing,
            )

    @staticmethod
    async def get_mutual_monitored_guilds(actor: Actor) -> list[fcy_guilds.MonitoredGuild]:
        """This wraps the process of retrieving the list of MonitoredGuilds that contain the provided Actor.

        This is done by attempting to fetch the member from each of the MonitoredGuilds, instead of simply
        caching members and using a get, because that would require that we cache and track offline members
        (because it's critical that we detect whether the user is present in the MonitoredGuild, even if
        they're offline), and the servers that this particular bot will be installed in are HUMONGOUS;
        as a result, caching members is both extremely slow and extremely expensive.

        Ultimately, a single fetch for each guild is going to be a lot less work."""

        mutual_mgs = []
        for monitored_guild in fcy_constants.ENABLED_MONITORED_GUILDS.values():
            try:
                _ = await monitored_guild.guild.fetch_member(actor.id)
                mutual_mgs.append(monitored_guild)
            except discord.Forbidden:
                fcy_logger.error(
                    f"Attempted to fetch a member from MonitoredGuild {monitored_guild.name}, "
                    "but permission was denied to perform this action!"
                )
            except discord.HTTPException:  # This is thrown by discord in the event that the user is not found
                pass  # If we don't find them, that's fine; just move on

        fcy_logger.debug(f"Mutual guilds for actor ID {actor.id}: {mutual_mgs}")
        return mutual_mgs

    def check_populate_installed_guilds(self) -> None:
        """This executes a number of checks on the bot's InstalledGuilds, and attempts to populate
        InstalledGuild.guild. This is run as part of the on_ready process."""

        for installed_guild in fcy_constants.ALL_ENABLED_GUILD_OBJECTS:
            if installed_guild.id not in {guild.id for guild in self.bot.guilds}:
                fcy_logger.error(
                    f"The bot is configured for Guild ID {installed_guild.id}, "
                    "but the bot is not installed in that Guild!"
                )
                raise commands.GuildNotFound(str(installed_guild.id))

            if (guild := self.bot.get_guild(installed_guild.id)) is None:
                fcy_logger.error(
                    f"Tried to set InstalledGuild.guild for Guild ID {installed_guild.id}, "
                    "but was unable to retrieve the Guild object from Discord!"
                )
                raise commands.GuildNotFound(str(installed_guild.id))

            installed_guild.guild = guild

        fcy_logger.info("All InstalledGuilds detected successfully. Populated self.guild for all Installed Guilds.")

    async def populate_alert_guild_members(self) -> None:
        """This process runs during startup (in on_ready) to populate self.alert_guild_members, a type of
        "limited member cache" that only tracks the members present in the configured AlertGuilds."""

        for alert_guild in fcy_constants.ENABLED_ALERT_GUILDS.values():
            async for member in alert_guild.guild.fetch_members():
                self.alert_guild_members.add(str(member.id))

        fcy_logger.info("Populated FCYFunctionality.alert_guild_members.")

    async def validate_command_environment(self, ctx: discord.ApplicationContext):
        """Validate that a command is being run in an appropriate environment.

        If the environment is not valid, respond to the user with an error message, log that this has happened, and raise
        CommandUserError so that the caller knows how to proceed.

        Args:
            ctx: The ApplicationContext in which the command was run.

        Raises:
            CommandUserError: The command was run in an inappropriate environment.
                Callers should NOT proceed with the execution of the command.
        """
        if not isinstance(self.determine_command_environment(ctx), fcy_guilds.AlertGuild):
            await ctx.respond(
                content = ("You have used this command from an invalid location."),
                ephemeral = True,
                delete_after = 60,
            )
            fcy_logger.info(
                f"Sent invalid location error to {self.bot.pprint_actor_name(ctx.author)} as a result of their invocation "
                f"of {ctx.command.name} at {self.bot.get_current_utc_iso_time_str()}, with options: {ctx.selected_options}"
            )
            raise CommandUserError

    async def validate_user_id_format(self, ctx: discord.ApplicationContext, user_id: str):
        """Validate that a user-provided User ID actually looks like a User ID (i.e. is all digits).

        If the User ID does not look valid, respond to the user with an error message, log that this has happened, and raise
        CommandUserError so that the caller knows how to proceed.

        Args:
            ctx: The ApplicationContext in which the command was run.
            user_id: A user-provided User ID in string form.

        Raises:
            CommandUserError: The User ID provided by the user was not valid.
                Callers should NOT proceed with the execution of the command.
        """
        if not user_id.isdigit():
            await ctx.respond(
                content = (
                    "Sorry, it looks like the `user_id` you gave me isn't an actual Discord User ID.\n"
                    "Remember that this needs to be a user ***ID*** - a big number, not text."
                ),
                ephemeral = True,
                delete_after = 30,
            )
            fcy_logger.info(
                f"Sent non-ID User ID error to {self.bot.pprint_actor_name(ctx.author)} as a result of their invocation "
                f"of {ctx.command.name} at {self.bot.get_current_utc_iso_time_str()}, with options: {ctx.selected_options}"
            )
            raise CommandUserError

    async def get_and_validate_user_from_id(self, ctx: discord.ApplicationContext, user_id: str) -> Actor:
        """Attempt to get an Actor from a user-provided User ID, and validate that such an Actor actually exists.

        If no such Actor exists with the provided User ID, respond to the user with an error message, log that this has happened,
        and raise CommandUserError so that the caller knows how to proceed.

        Args:
            ctx: The ApplicationContext in which the command was run.
            user_id: A user-provided User ID in string form.
                This User ID is assumed to "look valid" - i.e. it's only numeric characters.

        Returns:
            The Actor corresponding to the provided user_id.

        Raises:
            CommandUserError: No Actor could be found with the provided User ID.
                Callers should NOT proceed with the execution of the command.
        """
        try:
            return await self.bot.solidify_actor_abstract(user_id)

        except commands.UserNotFound as ex:
            await ctx.respond(
                content = (
                    f"Sorry, I looked, but I couldn't find any Discord user with the User ID `{user_id}`.\n"
                    "Please double-check that you typed or pasted it correctly."
                ),
                ephemeral = True,
                delete_after = 30,
            )
            fcy_logger.info(
                f"Sent User ID not found error to {self.bot.pprint_actor_name(ctx.author)} as a result of their invocation "
                f"of {ctx.command.name} at {self.bot.get_current_utc_iso_time_str()}, with options: {ctx.selected_options}"
            )
            raise CommandUserError from ex

    async def validate_target_user_not_moderator(self, ctx: discord.ApplicationContext, user_id: str):
        """Validate that the target of a command is not a moderator (a member of an AlertGuild).

        If the provided user_id is found to be a moderator, respond to the user with an error message, log that this has happene,
        and raise CommandUserError so that the caller knows how to proceed.

        Args:
            ctx: The ApplicationContext in which the command was run.
            user_id: A user-provided User ID in string form.

        Raises:
            CommandUserError: The user with the provided User ID was found to be a member of one or more AlertGuilds.
                Callers should NOT proceed with the execution of the command.
        """
        if (
            user_id in self.alert_guild_members  # The user is in an AlertGuild (which are private for moderators)
            and user_id not in fcy_constants.TESTING_USER_IDS  # And this check hasn't been bypassed for testing purposes
            and not user_id == ctx.author.id  # And the user isn't raising a self alert (that's handled separately)
        ):
            await ctx.respond(
                content = (
                    "The provided user ID belongs to a server moderator.\n"
                    "Please don't ping a bunch of roles just to make a joke.\n\n"
                    "If you just want to test out the bot, send an alert against **your own User ID**.\n"
                    "The bot will detect that it's a \"self-alert\" and send an alert that only you can see."
                ),
                ephemeral = True,
                delete_after = 60,
            )
            fcy_logger.info(
                f"Sent moderator User ID error to {self.bot.pprint_actor_name(ctx.author)} as a result of their invocation "
                f"of {ctx.command.name} at {self.bot.get_current_utc_iso_time_str()}, with options: {ctx.selected_options}"
            )
            raise CommandUserError

    async def fetch_most_recent_bans(self, guild: discord.Guild, max_bans: int = 5) -> list[discord.AuditLogEntry]:
        """This wraps the process of retrieving the most recent Audit Log events for bans in the server."""
        return await guild.audit_logs(action = discord.AuditLogAction.ban, limit = max_bans).flatten()

    async def decorate_ban(self, ban_ale: discord.AuditLogEntry) -> str:
        """This "decorates" an AuditLogEntry pertaining to a user ban, to provide a pretty-printed
        representation of the AuditLogEntry that helps a human recognize the banned user."""

        offending_actor = await self.bot.solidify_actor_abstract(ban_ale._target_id) # pylint: disable = protected-access
        return (
            f"{self.bot.pprint_actor_name(offending_actor)} "
            f"({ban_ale.reason or '[No reason provided]'})"
        )[:100]  # These values can only be up to 100 characters long

    def determine_command_environment(
        self,
        ctx: discord.ApplicationContext
    ) -> fcy_guilds.MonitoredGuild | fcy_guilds.AlertGuild | discord.Guild | discord.DMChannel | discord.GroupChannel:
        """Return the "environment" where the command was invoked.

        This might be a DM or private-group channel, or it might be a full Guild, or it might be an InstalledGuild.

        Note that this returns the actual environment itself - not the type of the environment, and not its ID.
        """
        if ctx.guild is not None:
            return fcy_constants.ALL_ENABLED_GUILDS.get(ctx.guild.id, ctx.guild)
        if ctx.channel is not None:
            return typing.cast(discord.DMChannel | discord.GroupChannel, ctx.channel) # It MUST be one of these
        raise commands.ChannelNotFound(
            f"Unable to determine the command environment for the following context: {str(ctx)}"
        )

    async def determine_alert_server(self, ctx: discord.ApplicationContext) -> str:
        """Attempt to determine the name of the server for the use of the `alert` slash command, from
        the application context alone. In many use-cases, this can be determined without ever having
        to ask the user for more information, but if we do need to, we can dispatch a View to do so.

        - If the command was invoked from a MonitoredGuild, we can return the MonitoredGuild's name.

        - If not, then it must have been invoked from an AlertGuild. Cross-reference the invoking user's
        list of roles with the AlertGuild's guild_notification_roles; if we find exactly one match,
        we can return the name of that role.

        - If we find no matches, or more than one match, dispatch a View to ask the user which server to use."""

        invoking_member = typing.cast(discord.Member, ctx.interaction.user)
        invoking_guild = ctx.interaction.guild
        if invoking_guild is None or invoking_guild.id not in fcy_constants.ALL_ENABLED_GUILDS:
            raise commands.GuildNotFound(str(invoking_guild.id) if invoking_guild else "[None]")

        if (  # Excluding the testing guilds from this check allows the ServerSelectView to be tested more easily
            invoking_guild.id in fcy_constants.ENABLED_MONITORED_GUILDS
            and invoking_guild.id not in fcy_constants.ENABLED_TESTING_GUILDS
        ):
            return fcy_constants.ENABLED_MONITORED_GUILDS[invoking_guild.id].name

        # At this point, the invoking guild must be an AlertGuild
        invoking_alert_guild = fcy_constants.ENABLED_ALERT_GUILDS[invoking_guild.id]
        member_notification_roles = [
            role.name for role in invoking_member.roles
            if role.id in invoking_alert_guild.guild_notification_roles.values()
        ]

        if len(member_notification_roles) == 1: # The user had exactly one notification role
            return member_notification_roles[0]

        options = member_notification_roles if member_notification_roles else [
            role.name for role in invoking_alert_guild.guild.roles
            if role.id in invoking_alert_guild.guild_notification_roles.values()
        ]

        prompt = (
            "I wasn't able to automatically determine which server is raising this alert.\n"
            "Please use the dropdown below to tell me which server this alert is coming from."
        )
        selection_view = ServerSelectView(options)

        await ctx.respond(prompt, view = selection_view, ephemeral = True)
        await selection_view.wait()
        return selection_view.selection

    def generate_base_alert_embed(
        self,
        offending_actor: Actor,
        alerting_server_name: str,
        alert_reason: Optional[str] = None,
        attachment_url: Optional[str] = None,
        timestamp: Optional[datetime.datetime] = None,
    ) -> discord.Embed:
        """This handles the process of creating the embed for a "New Alert" message.

        The embed generated is the "base embed" - i.e., it will not contain any references to roles
        for a particular server, since we don't yet know which server this alert is being sent to."""

        emg_names = ", ".join([g.name for g in fcy_constants.ENABLED_MONITORED_GUILDS.values() if g.testing is False])
        emg_string = f"{emg_names}\n(To include your server in this list, message Lux in #bot.)"

        base_embed = (
            discord.Embed(type = "rich", timestamp = timestamp or datetime.datetime.now())
            .set_author(
                name = self.bot.pprint_actor_name(offending_actor),
                icon_url = offending_actor.display_avatar.url,
            )
            .set_image(url = attachment_url)
            .set_footer(text = f"Offending user's ID: {offending_actor.id}")
            .add_field(name = "Relevant server", value = alerting_server_name, inline = False)
            .add_field(name = "Reason for alert", value = alert_reason or "[No reason provided]", inline = False)
            .add_field(name = "Servers scanned for offending user", value = emg_string, inline = False)
        )

        return base_embed

    async def send_self_alert(
        self,
        ctx: discord.ApplicationContext,
        alert_reason: Optional[str] = None,
        attachment_url: Optional[str] = None,
        **message_kwargs,  # Can include any additional kwargs to Interaction.send/send_message
    ) -> None:
        """Users may want to raise an alert against themselves to test the alert functionality.
        This use-case is supported, but with a few caveats: the alert is sent ephemerally, and
        it doesn't ping anyone."""

        offending_actor = ctx.author
        mutual_mgs = await self.get_mutual_monitored_guilds(offending_actor)
        message_body = f"New alert raised by {self.bot.pprint_actor_name(ctx.author)}!"
        alerting_server_name = await self.determine_alert_server(ctx)
        base_embed = self.generate_base_alert_embed(
            offending_actor,
            alerting_server_name = alerting_server_name,
            alert_reason = alert_reason,
            attachment_url = attachment_url,
        )

        if (alert_guild := fcy_constants.ENABLED_ALERT_GUILDS.get(ctx.guild.id)) is None:  # type: ignore - we know that the Guild won't be None
            decorated_body = message_body
            decorated_mgs = ", ".join([guild.name for guild in mutual_mgs])
        else:
            decorated_body = alert_guild.decorate_message_body(message_body)
            decorated_mgs = alert_guild.decorate_mutual_guilds(mutual_mgs)

        await ctx.respond(
            content = (
                "This alert is being raised against your own User ID, so it's being treated as a test alert.\n\n"
                "Since it's just a test, the alert is visible only to you, to avoid pinging people about it."
            ),
            ephemeral = True,
            delete_after = 30,
        )

        await ctx.respond(
            content = decorated_body,
            embed = (base_embed.add_field(name = "Scanned servers with user", value = decorated_mgs, inline = False)),
            ephemeral = True,
            delete_after = None,
            **message_kwargs,
        )

        # In addition to sending the alert back to the user, send the alert to the testing guids as well.
        await self.send_alerts(
            offending_actor = offending_actor,
            alerting_server_name = alerting_server_name,
            alert_reason = alert_reason,
            attachment_url = attachment_url,
            message_body = f"New **self**-alert raised by {self.bot.pprint_actor_name(ctx.author)}!",
            testing_guilds_only = True,
            **message_kwargs,
        )

    async def send_alerts(
        self,
        offending_actor: Actor,
        alerting_server_name: str,
        alert_reason: Optional[str] = None,
        attachment_url: Optional[str] = None,
        message_body: Optional[str] = None,
        testing_guilds_only: bool = False,
        **kwargs,  # Can include any additional kwargs to Interaction.send/send_message
    ) -> None:
        """This handles the process of sending a prepared alert out to ALL configured AlertGuilds."""

        fcy_logger.debug(
            "send_alerts called with the following parameters: "
            f"offending_actor: {offending_actor}, "
            f"alerting_server_name: {alerting_server_name}, "
            f"alert_reason: {alert_reason}, "
            f"attachment_url: {attachment_url}, "
            f"message_body: {message_body}, "
            f"testing_guilds_only: {testing_guilds_only}, "
        )

        base_embed = self.generate_base_alert_embed(
            offending_actor = offending_actor,
            alerting_server_name = alerting_server_name,
            alert_reason = alert_reason,
            attachment_url = attachment_url,
        )
        mutual_mgs = await self.get_mutual_monitored_guilds(offending_actor)

        guilds_to_alert = [
            ag for ag in fcy_constants.ENABLED_ALERT_GUILDS.values()
            if not (testing_guilds_only is True and ag.testing is False)
        ]
        fcy_logger.debug(f"Preparing to send alerts to the following AlertGuilds: {[str(g) for g in guilds_to_alert]}")

        for alert_guild in guilds_to_alert:
            await alert_guild.get_alert_channel().send(
                content = alert_guild.decorate_message_body(message_body),
                embed = (
                    base_embed.copy()
                    .add_field(
                        name = "Scanned servers with user",
                        value = alert_guild.decorate_mutual_guilds(mutual_mgs),
                        inline = False,
                    )
                ),
                **kwargs,
            )
            fcy_logger.debug(f"Sent an alert to the following AlertGuild: {alert_guild!s}")

    @commands.slash_command(
        name = "scan",
        description = "Scan the monitored servers for a problematic user, without raising a proper Alert.",
        guild_ids = list(fcy_constants.ENABLED_ALERT_GUILDS.keys()),
        guild_only = True,
        cooldown = None,
    )
    @discord.commands.option(
        "user_id",
        type = str,
        description = "The Discord User ID of the user you're scanning for"
    )
    async def slash_scan(self, ctx: discord.ApplicationContext, user_id: str) -> None:
        """Executes the flow to scan the MonitoredGuilds from a slash command, responding to the user ephemerally."""

        # Perform some pre-execution validations.
        try:
            await self.validate_command_environment(ctx)
            await self.validate_user_id_format(ctx, user_id)
            solidified_actor = await self.get_and_validate_user_from_id(ctx, user_id)
        except CommandUserError:
            return

        base_embed = self.generate_base_alert_embed(offending_actor = solidified_actor, alerting_server_name = "")
        base_embed.remove_field(0) # Removes the "Relevant server" field
        base_embed.remove_field(0) # Removes the "Reason for alert" field, which has been "pushed down" to index 0
        base_embed = base_embed.add_field(
            name = "Scanned servers with user",
            value = ", ".join([guild.name for guild in await self.get_mutual_monitored_guilds(solidified_actor)]),
            inline = False
        )

        await ctx.respond(
            content = "Finished scanning the monitored servers; here are the results.",
            embed = base_embed,
            ephemeral = True,
            delete_after = None,
        )

    @commands.slash_command(
        name = "alert",
        description = "Raise an alert about a problematic user.",
        guild_ids = list(fcy_constants.ENABLED_ALERT_GUILDS.keys()),
        guild_only = True,
        cooldown = None,
    )
    @discord.commands.option(
        "user_id",
        type = str,
        description = "The Discord User ID of the user you're raising an alert for"
    )
    @discord.commands.option(
        "reason",
        type = str,
        description = "The reason for the alert",
        required = False,
    )
    @discord.commands.option(
        "attachment",
        type = discord.Attachment,
        description = "A screenshot or other attachment you might want to include with the alert",
        required = False,
    )
    async def slash_alert(
        self,
        ctx: discord.ApplicationContext,
        user_id: str,
        reason: Optional[str],
        attachment: Optional[discord.Attachment],
    ) -> None:
        """Executes the flow to create and send an alert from a slash command. Responds to the user ephemerally."""

        # First, perform some validations that can be done easily and QUICKLY.
        # If these validations pass, we'll always then defer the response since we'll have a fair amount of work to do.
        try:
            await self.validate_command_environment(ctx)
            await self.validate_user_id_format(ctx, user_id)
            solidified_actor = await self.get_and_validate_user_from_id(ctx, user_id)
            await self.validate_target_user_not_moderator(ctx, user_id)
        except CommandUserError:
            return

        ##########################################################################################
        # If we can't respond quickly, we need to do a bunch of work before responding.
        # This takes time, so we need to defer the response to the interaction while we work.
        await ctx.defer(ephemeral = True, invisible = False)
        # Everything that happens beneath this line is working with a DEFERRED ApplicationContext!
        ##########################################################################################

        # If the user is creating an alert against themself, that's valid, but we have a separate
        # execution flow for that, which sends it ephemerally and doesn't ping anyone.
        if solidified_actor == ctx.author:
            await self.send_self_alert(
                ctx,
                alert_reason = reason,
                attachment_url = attachment.url if attachment else None,
            )
            return

        # Once all checks have passed, we can proceed to create and send the alerts.
        await self.send_alerts(
            offending_actor = solidified_actor,
            alerting_server_name = await self.determine_alert_server(ctx),
            alert_reason = reason,
            attachment_url = attachment.url if attachment else None,
            message_body = f"New alert raised by {self.bot.pprint_actor_name(ctx.author)}!",
            testing_guilds_only = ctx.guild.id in fcy_constants.ENABLED_TESTING_GUILDS, # type: ignore - we know that the Guild won't be None
        )

        # When we go to respond, we don't know whether we had to ask the user for more information about the server.
        # As a result, we need to try edit the original response first (in case we sent the view), then respond normally
        # if Discord raises an error that it can't find any original response (in case we never sent the view).
        response_message = "Successfully raised an alert."
        try:
            await ctx.interaction.edit_original_response(content = response_message, delete_after = 10, view = None)
        except discord.HTTPException:  # We never sent the ServerSelectView, so edit_original_response doesn't work
            await ctx.respond(content = response_message, delete_after = 10, ephemeral = True)


class ServerSelectView(discord.ui.View):
    """This view provides a way to ask the user for more information about which server a new alert should be
    raised for. In many use-cases, we can deduce the server from  the context of the interaction, but if more
    information is needed, this View can be dispatched to collect it."""

    options: list[str]
    select_menu: discord.ui.Select

    selection: str

    def __init__(self, options: list[str]) -> None:
        super().__init__()
        self.options = options

        self.select_menu = discord.ui.Select(
            select_type = discord.ComponentType.string_select,
            placeholder = "Which server should this alert come from?",
            min_values = 1,
            max_values = 1,
            options = [discord.SelectOption(label = option) for option in self.options],
        )
        self.select_menu.callback = self.select_callback

        self.add_item(self.select_menu)

    async def select_callback(self, interaction: discord.Interaction) -> None: # pylint: disable = unused-argument
        """Set this View's attributes based on the selections made in the menu,
        and pass the signal that this View has stopped accepting input."""
        self.selection = str(self.select_menu.values[0])
        self.stop()<|MERGE_RESOLUTION|>--- conflicted
+++ resolved
@@ -17,7 +17,13 @@
 fcy_logger = logging.getLogger("full_course_yellow")
 
 
-<<<<<<< HEAD
+class CommandUserError(Exception):
+    """A user invoked a command improperly in some way.
+
+    This exception type is typically raised so that it can propagate up the call stack to alert a caller that the command's
+    execution flow ought to be stopped prematurely."""
+
+
 class Alert:
     """An alert raised by a moderator to warn other moderators about a particular bad actor."""
 
@@ -46,13 +52,6 @@
         self.attachment_url = attachment_url
         self.is_test_alert = is_test_alert
         self.timestamp = datetime.datetime.now()
-=======
-class CommandUserError(Exception):
-    """A user invoked a command improperly in some way.
-
-    This exception type is typically raised so that it can propagate up the call stack to alert a caller that the command's
-    execution flow ought to be stopped prematurely."""
->>>>>>> f485abb2
 
 
 class FCYFunctionality(commands.Cog):
