--- conflicted
+++ resolved
@@ -369,23 +369,6 @@
     @commands.slash_command(
         name = "alert",
         description = "Raise an alert about a problematic user.",
-<<<<<<< HEAD
-        options = [
-            discord.Option(  # pylint: disable = no-member
-                name = "user_id",
-                description = "The Discord User ID of the user you're raising an alert for",
-                input_type = discord.SlashCommandOptionType.string,
-                required = True,
-            ),
-            discord.Option(  # pylint: disable = no-member
-                name = "reason",
-                description = "The reason for the alert",
-                input_type = discord.SlashCommandOptionType.string,
-                required = False,
-            ),
-        ],
-=======
->>>>>>> e1de797b
         ids = list(fcy_constants.ENABLED_ALERT_GUILDS.keys()),
         guild_only = True,
         cooldown = None,
@@ -412,17 +395,15 @@
         ctx: discord.ApplicationContext,
         user_id: str,
         reason: Optional[str],
+        attachment: Optional[discord.Attachment],
     ) -> None:
         """Executes the flow to create and send an alert from a slash command. Responds to the user ephemerally."""
 
         message_kwargs: dict[str, Any] = {}
 
-<<<<<<< HEAD
-=======
         if attachment:
             message_kwargs["file"] = await attachment.to_file(spoiler = attachment.is_spoiler())
 
->>>>>>> e1de797b
         # Make sure `user_id` is an actual Discord User ID, and not a username or display name.
         if not user_id.isdigit():
             await self.send_non_id_user_id_error_message(ctx)
